
import abc
import collections
import datetime
import functools
import logging
<<<<<<< HEAD
import pickle
=======
import multiprocess as mp
>>>>>>> 08b32967
from typing import (
    Callable,
    Iterable,
    Literal,
    Mapping,
    Optional,
    Union
)

import numpy as np
import opt_einsum
import pandas as pd
import pyro
import pyro.distributions as dist
import pyro.distributions.constraints as constraints
import torch
import traceback

from . import (
    dimensions,
    transform
)

def discrete_marginal(
    contract_op,
    *tensors: torch.Tensor
):
    """
    Computes the exact discrete_marginal distribution via (cached) variable elimination.

    This method computes 
    :math:`p(V, E = e)`, then computes
    :math:`p(V | E = e) = p(V, E = e) / p(E = e)`. Note that the complexity of this method
    scales as :math:`\mathcal{O}(D^{|V|})` where :math:`D` is the maximum variable
    support cardinality.
    """
    unscaled = contract_op(*tensors)
    return (unscaled / torch.sum(unscaled))


def make_factor_name(fs: str, prefix: str="f"):
    """
    Makes a factor name from a dimension specification string. 
    """
    return f"{prefix}_{fs}"


@functools.lru_cache(maxsize=128,)
def make_contract_expr(
    network_string: str,
    var: str,
    shapes,
    optimize="greedy",
):
    """
    Generates a contraction path for inferring the marginal distribution of
    `var` from the factor graph denoted by `network_str` that consists of factors
    with shapes given by `shapes`. 

    NOTE: this method uses an LRU cache to store contraction paths. Paths are mapped to by
    a (network_string, var, shapes) tuple.
    """
    return opt_einsum.contract_expression(
        network_string + f"->{var}",
        *shapes,
        optimize=optimize,
    )


def contraction_cache_info():
    """
    Returns the (hits, misses, maxsize, currsize) of the contraction path cache.
    """
    return make_contract_expr.cache_info()


def contraction_cache_status(f):
    """
    Wraps the callable `f`, reporting cache status before and after `f` is executed.
    """
    def wrapper(*args, **kwargs):
        logging.info(
            f"Cache status before {f}: {contraction_cache_info()}"
        )
        rval = f(*args, **kwargs)
        logging.info(
            f"Cache status after {f}: {contraction_cache_info()}"
        )
        return rval
    return wrapper


def discrete_factor_model(
    fs2dim: collections.OrderedDict[str,tuple[int,...]],
    data: Optional[collections.OrderedDict[str,torch.Tensor]]=None,
    query_var: Optional[str]=None,
    factor_name_prefix: str="f",
    contract_expr=None,
) -> Optional[torch.Tensor]:
    """A Pyro model corresponding to a discrete factor graph. This model supports both MLE parameter
    learning and inference.

    This function takes a `collections.OrderedDict` of {dimension name string: dimension size tuple}, e.g., 
    {"ab": (2, 3), "bc": (3, 4)}.  

    If `data` is not None, then this function scores the observed data against the current values of the factors
    using Pyro machiner.

    If `contract_expr` is not None, it must be an `opt_einsum.ContractExpression` defining the algorithm by which 
    tensors are contracted. It is *not* checked that this is a valid contraction algorithm at runtime, nor is the
    algorithm guaranteed to be fast if it is valid. If in doubt, pass `contract_expr=None` which will compute a valid
    contraction at runtime.
    
    TODO: it should be possible to instead request a fully Bayesian treatment.
    Alternatively, if `query_var` is not None, this function performs exact inference using 
    (cached) variable elimination to find the marginal distribution of the query variables. For example, 
    in the factor graph implicitly defined by the `fs2dim` of `{"ab": (2, 3), "bc": (3, 4)}`, 
    setting `query_var="ac" would infer the marginal probability `p(a,c)`, while `query_var="b"` would infer the 
    marginal probability `p(b)` and `query_var="abc"` would compute the entire joint density `p(a,b,c)`.
    """
    factors = collections.OrderedDict()
    for fs, dim in fs2dim.items():
        factors[fs] = pyro.param(
            make_factor_name(fs, prefix=factor_name_prefix,),
            torch.ones(dim),
            constraint=constraints.positive
        )
    network_string = ",".join(fs2dim.keys())

    if not query_var:
        with opt_einsum.shared_intermediates():  # NOTE: automated only during learning!
            if contract_expr is None:
                for var in fs2dim.keys():  # iterate through all defined cliques
                    contract_expr = make_contract_expr(
                        network_string,
                        var,
                        tuple(map(lambda f: f.shape, factors.values()))
                    )
                    pr = discrete_marginal(contract_expr, *factors.values())
                    with pyro.plate(f"{var}-plate") as ix:
                        pyro.sample(
                            f"{var}-data",
                            dist.Categorical(pr.reshape((-1,))),
                            obs=data[var]
                        )
            else:
                for var in fs2dim.keys():  # iterate through all defined cliques
                    pr = discrete_marginal(contract_expr, *factors.values())
                    with pyro.plate(f"{var}-plate") as ix:
                        pyro.sample(
                            f"{var}-data",
                            dist.Categorical(pr.reshape((-1,))),
                            obs=data[var]
                        )
    else:
        with torch.no_grad():
            if contract_expr is None:
                contract_expr = make_contract_expr(
                    network_string,
                    query_var,
                    tuple(map(lambda f: f.shape, factors.values()))
                )
                return discrete_marginal(contract_expr, *factors.values())
            else:
                return discrete_marginal(contract_expr, *factors.values())


def _setup_svi(
    model,
    train_options: dict,
):
    opt_str = train_options.get("opt", "Adam")
    opt_cls = getattr(pyro.optim, opt_str)
    guide = lambda *args, **kwargs: None

    lr = train_options.get("lr", 0.01)
    opt = opt_cls(dict(lr=0.01))
    loss = pyro.infer.Trace_ELBO()
    svi = pyro.infer.SVI(model, guide, opt, loss=loss)
    return svi


def query(
    model: Callable,
    fs2dim: collections.OrderedDict[str,tuple[int,...]],
    variables: str
) -> torch.Tensor:
    """Runs the probabilistic query against the callable Pyro stochastic function. 
    See documentation of `discrete_factor_model` for more details. 
    """
    return model(fs2dim, query_var=variables)


class FactorNode(abc.ABC):
    """
    Abstract base class from which all factor nodes must inherit. 
    Factor nodes must implement a `snapshot` method, which should return
    a deep copy of the factor node without any linkage to global state 
    of any kind (e.g., param store, gradient tape), and a
    `_post_evidence` method which allows evidence to be posted to the
    factor and returns an instance of `cls`.
    """

    @abc.abstractmethod
    def snapshot(self,):
        ...

    @abc.abstractmethod
    def _post_evidence(self, var, level):
        ...


class DiscreteFactor(FactorNode):
    """A `DiscreteFactor` is an object-oriented wrapper around a `torch.tensor` that is
    interpreted as a factor node in a factor graph. 
    """

    def __init__(
        self,
        name: str,
        fs: str,
        dim: Union[torch.Size, tuple[int,...]],
        table: Optional[torch.Tensor]=None,
        factor_name_prefix: str="f",
    ):
        """
        A `DiscreteFactor` takes parameters:

        + `name`: name of the factor
        + `fs`: dimension labeling/specification. For example, if the factor relates variables `a` and `b`,
            we would have `fs = "ab"`. 
        + `dim`: the shape of the dimensions. For example, if the variable `a` could take on three values
            and the variable `b` could take on seventy, we would have `dim = (3, 70)`.
        + `table`: optional, corresponds to values of the factor (i.e., the values in the factor will not be
            learned from data). Defaults to `None` as usually this `__init__` method will be called from 
            the `DiscreteFactorGraph` class's `.learn(...)` method.
        """
        if len(fs) != len(dim):
            raise ValueError(
                    f"Dimension specification {fs} doesn't match dims {dim}"
                )
        self.fs = fs
        self.dim = dim
        if (table is not None) and (self.dim != table.shape):
            raise ValueError(
            f"Dims {dim} don't match table shape {table.shape}"
        )
        self.table = table
        self.shape = None if self.table is None else self.table.shape

        self._factor_name_prefix = factor_name_prefix
        self._variables = [var for var in self.fs]
        self._variables_to_axis = collections.OrderedDict({
            var: i for (i, var) in enumerate(self._variables)
        })
        self.name = self._factor_name_prefix + "_" + name

    def snapshot(self,):
        """
        Snapshots the state of a factor. Returns 
        a new factor with values identical to the original iff the original
        factor has a non-null table. Otherwise raises `ValueError` as this 
        method should be called only when a factor has been initialized.
        """
        if self.table is None:
            raise ValueError(
                "Can't take a snapshot of factor with uninitialized table"
            )
        return DiscreteFactor(
            self.name,
            self.fs,
            self.dim,
            self.table.clone().detach(),
        )

    def __repr__(self,):
        s = "DiscreteFactor("
        s += f"name={self.name}, "
        s += f"fs={self.fs}, "
        s += f"dim={self.dim})"
        return s

    def get_table(self,):
        """Returns the `Optional[torch.Tensor]` corresponding to the actual 
        factor (which is `None` if the factor itself hasn't been initialized)
        """
        return self.table

    def get_factor(self,):
        """Returns the factor as stored in Pyro's `param_store`.
        """
        return pyro.param(make_factor_name(self.fs, prefix=self._factor_name_prefix))
    
    def _post_evidence(self, var: str, level: int):
        """Posts evidence to the factor.

        Returns a new `DiscreteFactor` for which the table is equal to the view 
        of the Pyro parameter (`torch.Tensor`) corresponding to the observed value.
        For example, if a factor had `fs = "abc"` with corresponding dimensions
        `(2, 3, 4)` and this method were called with `var = "b"` and `level = 2`,
        a `DiscreteFactor` would be returned that had a `torch.Tensor` table with 
        shape equal to `(2, 1, 4)` with the singleton dimension corresponding to the 
        last-most slice of that dimension in the original tensor. 

        TODO: fix this docstring to be less confusing.
        NOTE: see documentation of `torch.index_select` which this method uses 
        internally.
        """
        if self.table is None:
            raise ValueError(f"DiscreteFactor {self.name}'s table has not been initialized!")
        if var in self._variables:
            axis = self._variables_to_axis[var]
            new_table = torch.index_select(
                self.table,
                axis,
                torch.tensor(level).type(torch.long)
            )
            new_shape = new_table.shape
            # note that the new table is *not* normalized
            # because this is now a likelihood function
            return DiscreteFactor(
                self.name,
                self.fs,
                new_shape,
                new_table,
            )
        else:  # TODO: should this be an error or a no-op (as it is now)?
            logging.debug(f"Variable {var} not in DiscreteFactor {self.name}")
            return self

    def kl_divergence(self, other: Union["DiscreteFactor", np.ndarray]) -> float:
        """
        Compute the Kullback-Leibler (KL) divergence between this factor and another.

        The KL divergence between this factor :math:`\psi` and another (normalized)
        factor :math:`\phi` is equal to

        .. math:: \mathrm{D}(\psi||\phi) = \sum_x \\frac{\psi(x)}{Z_\psi} 
            \left[ \log \\frac{\psi(x)}{Z_\psi} - \log \\frac{\phi(x)}{Z_\phi} \\right].

        The numbers :math:`Z` are the partition functions that convert the factors into proper
        probability distributions. Note that the complexity of this method is exponential in the 
        degree of the factor(s). NOTE: The logarithm is taken in base 2; the result has units of bits.
        """
        if type(other) == np.ndarray:
            if tuple(other.shape) != tuple(self.table.shape):
                raise ValueError(
                    f"Mismatched sizes between {self} table and ndarray of shape {other.shape}!"
                )
            psi_k = self.table.numpy().flatten()
            phi_k = other.flatten()
        else:
            if tuple(self.table.shape) != tuple(other.table.shape):
                raise ValueError(
                    f"Mismatched supports between {self} and {other}!"
                )
            psi_k = self.table.numpy().flatten()
            phi_k = other.table.numpy().flatten()

        psi_k /= psi_k.sum()
        phi_k /= psi_k.sum()
        return np.sum(
            psi_k * (np.log2(psi_k) - np.log2(phi_k))
        )

    def entropy(self,) -> float:
        """
        Compute this factor's entropy.

        The entropy for the factor :math:`\psi` is equal to

        .. math:: \mathrm{H}(\psi) = -\sum_x \\frac{\psi(x)}{Z_\psi} \log \\frac{\psi(x)}{Z_\psi}.

        The number :math:`Z_\psi` is the partition function that converts the factors into proper
        probability distributions. Note that the complexity of this method is exponential in the 
        degree of the factor. NOTE: The logarithm is taken in base 2; the result has units of bits.
        """
        psi_k = self.table.numpy().flatten()
        psi_k /= psi_k.sum()
        return np.sum(
            -1.0 * psi_k * np.log2(psi_k)
        )


class FactorGraph(abc.ABC):
    """
    Abstract base class from which all factor graphs must inherit.
    Factor graphs must implement one class method and
    three methods:

    + `learn`: class method that returns an instance of the factor graph,
        with initialized tables (i.e., tables that are non-null and probably
        have been learned from data)
    + `snapshot`: method that returns a copy of the factor graph
        without any linkage to global state of any kind (e.g., 
        param store, gradient tape)
    + `post_evidence`: allows evidence to be posted to the factor graph. Should
        return a factor graph with evidence posted to the factors. 
    + `query`: run queries against the graph. Currently the queries take the
        form of marginal clique probability distributions only.
    """

    @classmethod
    @abc.abstractmethod
    def learn(cls, *args, **kwargs):
        ...

    @abc.abstractmethod
    def snapshot(self,):
        ...

    @abc.abstractmethod
    def post_evidence(self, var, level):
        ...

    @abc.abstractmethod
    def query(self, variables,):
        ...


class DiscreteFactorGraph(FactorGraph):
    """
    A `DiscreteFactorGraph` is a collection of `DiscreteFactor`s which together constitute
    a bipartite graph linking variables to factors. The graph is represented only implicitly;
    no graph is ever constructed.
    """

    count = 0
    
    @classmethod
    def _next_id(cls):
        cls.count += 1
        return f"DiscreteFactorGraph{cls.count}"

    @classmethod
    def _mle_train(
        cls,
        fs2dim: collections.OrderedDict[str, tuple[int,...]],
        data: collections.OrderedDict[str, torch.Tensor],
        num_iterations: int=1000,
        lr: float=0.01,
        train_options: dict=dict(),
    ) -> torch.Tensor:
        """Trains the parameters of an MLE discrete factor model.
        """
        train_options = train_options or dict()
        svi = _setup_svi(discrete_factor_model, train_options=train_options,)
        pyro.clear_param_store()
        losses = torch.empty((num_iterations,))
        verbosity = train_options.get("verbosity", 100)
        num_iterations = train_options.get("num_iterations", num_iterations)
        
        for j in range(num_iterations):
            loss = svi.step(fs2dim, data=data,)
            if j % verbosity == 0:
                logging.info(f"On iteration {j}, -log p(x) = {loss}")
            losses[j] = loss
        return losses

    @classmethod
    def _transform_dims_data(
        cls,
        dimensions: Iterable[dimensions.FactorDimensions],
        data: pd.DataFrame,
        column_mapping: Mapping[str, str]=dict(),
    ):
        if len(column_mapping) > 0:
            data = data.rename(columns=column_mapping)
        variable_groups = [d.get_variables() for d in dimensions]
        dims = [d.get_dimensions() for d in dimensions]
        data = transform._df2od_torch(data, variable_groups, dims)
        fs2dim = collections.OrderedDict((d.get_factor_spec() for d in dimensions))
        return (fs2dim, data)

    @classmethod
    def _mle_train_from_generator(
        cls,
        dimensions: Iterable[dimensions.FactorDimensions],
        data: Callable,
        train_options: Optional[dict]=dict(),
        column_mapping: Mapping[str, str]=dict(),
        num_workers:int=1
    ):
        """
        Trains an MLE discrete factor model using a data generator. 

        `data` should be a callable that, when called with no arguments, emits a generator that
        emits `pd.DataFrame`s.

        """
        losses=[]
        fs2dim = None
        
        def callback(val):
            nonlocal fs2dim
            
            losses.extend(val[0])
            fs2dim = val[1]
            
        def error_callback(e):
            tb_str = traceback.format_exception(etype=type(e), value=e, tb=e.__traceback__)
            logging.error(''.join(tb_str))
        
        if num_workers == 1:
            losses,fs2dim = cls._mle_train_from_generator_distribute(
                0, dimensions, data, train_options, column_mapping)
        else:
            worker_ids = range(num_workers)
            ctx = mp.get_context('spawn')
            with ctx.Pool(num_workers) as pool:
                for id in worker_ids:
                    pool.apply_async(
                        cls._mle_train_from_generator_distribute,
                        (id, dimensions, data, train_options, column_mapping,),
                        callback=callback,
                        error_callback=error_callback
                    )
                pool.close()
                pool.join()
        
        return (losses, fs2dim)

    @classmethod
    def _mle_train_from_generator_distribute(
        cls,
        worker_id:int, 
        dimensions: Iterable[dimensions.FactorDimensions],
        data: Callable,
        train_options: Optional[dict]=dict(),
        column_mapping: Mapping[str, str]=dict()
    ):
        train_options = train_options or dict()
        num_epochs = train_options.get("num_epochs", 1)
        svi = _setup_svi(discrete_factor_model, train_options=train_options,)
        pyro.clear_param_store()
        losses = []
        verbosity = train_options.get("verbosity", 100)
        j = 0
        len_column_mapping = len(column_mapping)
        for epoch in range(num_epochs):
            if j % verbosity == 0:
                logging.info(f"On epoch {epoch}")
            data_generator = data(worker_id)
            for batch in data_generator:  # NOTE: assuming that each batch is a pd.DataFrame
                (fs2dim, batch) = cls._transform_dims_data(
                    dimensions,
                    batch,
                    column_mapping=column_mapping,
                )
                loss = svi.step(fs2dim, data=batch,)
                if j % verbosity == 0:
                    logging.info(f"On iteration {j}, -log p(x) = {loss}")
                losses.append(loss)
                j += 1
        # if we iterated through an empty generator, something went wrong
        if j > 0:
            tup = [(fs, dim, pyro.param(make_factor_name(fs))) for (fs, dim) in fs2dim.items()]            
            return (losses, tup)
        else:
            raise ValueError(f"At least one of the generators returned by {data} was empty!")
        
        
    @classmethod
    def learn(
        cls,
        dimensions: Iterable[dimensions.FactorDimensions],
        data: Union[Callable, pd.DataFrame],
        train_options: Optional[dict]=None,
        column_mapping: Mapping[str, str]=dict(),
        num_workers: int=1
    ):
        """Learns parameters of factors in a factor graph from data.

        + `dimensions`: an iterable of `FactorDimensions`, each of which describes the variables
            related by that factor.
        + `data`: `pandas.DataFrame`. Each column must be equal length and correspond to observations
            of the variable given in the header of the column.
        + `num_workers`: (default 1)  the number of workers used during learning *used only if 
             the data is a `Callable` that returns an iterable*.  The iterable itself **must** 
             know the number of workers so that it can split up its data between each worker
             appropriately. 
        """
        if type(data) == pd.DataFrame:
            (fs2dim, data) = cls._transform_dims_data(
                dimensions,
                data,
                column_mapping=column_mapping,
            )
            losses = cls._mle_train(
                fs2dim,
                data,
                train_options=train_options,
            )
            factors = [
                DiscreteFactor(f"DiscreteFactor({fs})", fs, dim, pyro.param(make_factor_name(fs)))
                for (fs, dim) in fs2dim.items()
            ]
        # TODO: test to ensure that the passed Iterable *is* a generator better
        else:  # is a generator
            (losses, fs2dim) = cls._mle_train_from_generator(
                dimensions,
                data,
                train_options=train_options,
                column_mapping=column_mapping,  # calls _transform_dims_data internally
                num_workers=num_workers
            )
            factors = [
                DiscreteFactor(f"DiscreteFactor({fs})", fs, dim, param) for (fs, dim, param) in fs2dim
            ]
            
        new_factor_graph = cls(*factors, ts=None)
        new_factor_graph._learned = True
        return (new_factor_graph, losses)

    @classmethod
    def load(cls, fname: str):
        """
        Loads and returns a DiscreteFactorGraph from a file saved using 
        :func:`~cerulean.factor.DiscreteFactorGraph.save`.  It assumes
        the filename is given relative to the current working directory.
        """
        with open(fname, 'rb') as f:
            data = pickle.load(f)
            loaded_cls = data['cls']
            return loaded_cls(*data['factors'], ts=data['ts'], inference_cache_size=data['inference_cache_size'])
    
    def __init__(
        self,
        *factors: DiscreteFactor,
        ts: Optional[datetime.datetime]=None,
        inference_cache_size: int=1,
    ):
        self.ts = ts
        self.factors = collections.OrderedDict({
            f.name: f for f in factors
        })
        self.id = type(self)._next_id()
        # NOTE this is okay even if we overwrite, since two factors with the same fs must by definition
        # relate the same clique of variables, hence the same dimension tuple.
        self.fs2dim = collections.OrderedDict({
            f.fs: f.dim for f in self.factors.values()
        })

        self._evidence_cache = list()
        self._learned = False

        # potentially use cache during inference
        self.set_inference_cache_size(inference_cache_size)
        self._CACHED_INTERMEDIATES = None
        self.reset_inference_cache()

        # precompute elimination paths
        self.build_contract_expr()

    def save(self, fname:str=None)->str:
        """
        Saves a DiscreteFactorGraph model to a file.  By default, this file is
        named by the code block below, where the ``ts`` is either the timestamp
        on the graph or now; if the ``fname`` parameter is provided, the
        provided name is used.  Both are relative to the current working directory.
        
        .. code-block:: python
            type(self).__name__ + '_' + ts.strftime('%Y%m%dT%H%M%S.%f') + '.pkl'
            
        This method saves the following fields using pickle:
        * type(self)
        * factors.values()
        * ts
        * the inference cache size
        """
        data = {
            'cls':type(self), 
            'factors':list(self.factors.values()), 
            'ts':self.ts, 
            'inference_cache_size':self.get_inference_cache_size()}
        ts = self.ts if self.ts else datetime.datetime.utcnow()
        filename = fname if fname else type(self).__name__ + '_' + ts.strftime('%Y%m%dT%H%M%S.%f') + '.pkl'
        with open(filename, 'wb') as f:
            pickle.dump(data, f)
        
        return filename
        
    def build_contract_expr(
        self,
        result_spec: str="",
        optimize="branch-2",
    ):
        """
        Dispatches to `make_contract_expr`, hence uses LRU cache.

        Defaults: `result_spec=""` means that the path is optimized for
        computing the partition function. `optimize="branch-2"` uses the 
        branch-2 algorithm from `opt_einsum`, see that documentation for 
        details.
        """
        self._CONTRACT_EXPR = make_contract_expr(
            ",".join([f.fs for f in self.factors.values()]),
            result_spec,
            tuple(f.shape for f in self.factors.values()),
            optimize=optimize,
        )

    def reset_contract_expr(self,):
        """
        Resets the contraction expression to something "safe" -- i.e., calls
        `build_contract_expr` with defaults.
        """
        self.build_contract_expr()

    def reset_inference_cache(self,):
        """
        Garbage-collects the intermedates cache, initializes a new one, and
        sets the inference iterations to zero. 
        """
        if self._CACHED_INTERMEDIATES is not None:
            del self._CACHED_INTERMEDIATES
        with opt_einsum.shared_intermediates() as cache: pass
        self._CACHED_INTERMEDIATES = cache
        self._inference_iterations = 0

    def set_inference_cache_size(self, size: int):
        """
        Sets the inference cache size to a positive integer.
        """
        if size < 1:
            raise ValueError("Size of inference cache must be >= 1!")
        self._INFERENCE_CACHE_SIZE = size

    def get_inference_cache_size(self,):
        """
        Returns the inference cache size.
        """
        return self._INFERENCE_CACHE_SIZE

    def snapshot(self,):
        """
        Snapshots the state of a factor graph. Returns 
        a new factor graph with values identical to the original
        and a `.ts` attribute indicating a microsecond-level timestamp
        of when the snapshot was taken.
        """
        return DiscreteFactorGraph(
            *(f.snapshot() for f in self.factors.values()),
            ts=datetime.datetime.now()
        )

    def __repr__(self,):
        s = f"DiscreteFactorGraph(id={self.id}\n"
        for f in self.factors.values():
            s += f"\t{f},\n"
        if self.ts is not None:
            s += f"\tts={self.ts}\n"
        s +=")"
        return s

    def get_shapes(self,):
        """Returns dimensions of each factor in a `collections.OrderedDict`
        """
        return collections.OrderedDict({
            factor_name: factor.shape for (factor_name, factor) in self.factors.items()
        })

    def get_factor(self, name: str):
        """Returns the factor corresponding to the factor name. Raises `KeyError` if this
        factor is not in the graph.
        """
        return self.factors[name].get_factor()

    def post_evidence(self, var: str, level: int):
        """Posts evidence to the factor graph. 

        Calls `._post_evidence(var, level)` on each factor that
        contains `var`; see documentation of `._post_evidence(...)`
        in `DiscreteFactor`. 
        """
        ev = (var, level)
        if ev not in self._evidence_cache:
            # NOTE: okay after changing fs -> name since this expresses correct intent:
            # looking up factor by *unique* name, applying evidence, and setting the value
            for name in self.factors.keys():
                self.factors[name] = self.factors[name]._post_evidence(var, level)
            self._evidence_cache.append(ev)
            self.fs2dim[name] = self.factors[name].shape
        else:
            raise ValueError(f"Already posted evidence {ev}.") 

    def query(
        self,
        variables: str,
        safe: bool=True,
    ):
        """Queries the factor graph for marginal or posterior distribution 
        corresponding to `variables`. Returns a `DiscreteFactor` instance. 

        Interpretation by example: suppose the factor graph has two factors, 
        `ab` and `bc`. Passing `variables = "b"` to this method computes
        :math:`p(b)`. If evidence has first been applied, e.g., by calling 
        `.post_evidence("c", 2)`, then this method returns :math:`p(b | c = 2)`. 
        Passing `variables = "ab" after calling `.post_evidence("c", 2)` 
        would return :math:`p(a, b | c = 2)`, and so on.

        The optional argument `safe` determines whether or not to use a pre-computed
        contraction path. If `not safe`, then the instance's pre-computed contraction
        expression (itself computed using `.build_contract_expr(...)` is used to compute 
        the query, It is *not checked* if this contraction expression is even valid, nor 
        is it checked that this contraction expression is fast. If in doubt, use `safe = True`,
        the default value.
        """
        # TODO: should we call network_string on initialization and then
        # update only if we add / remove factors from network?
        # this adds to query time as is. 
        network_string = ",".join(self.fs2dim.keys())
        if safe:
             self.build_contract_expr(result_spec=variables,)
        with opt_einsum.shared_intermediates(self._CACHED_INTERMEDIATES):
            with torch.no_grad():
                result_table = discrete_marginal(
                    self._CONTRACT_EXPR,
                    # NOTE: have to pass explicitly since we copy and alter tensors
                    # taken from param store
                    *(factor.table for factor in self.factors.values()),
                )
        self._inference_iterations += 1
        if self._inference_iterations >= self._INFERENCE_CACHE_SIZE:
            self.reset_inference_cache()
        return DiscreteFactor(
            f"{self.id}-query={variables}",
            variables,
            result_table.shape,
            result_table
        )

    def link(self, other):
        """
        Join this factor graph with another of the same type. Raises `ValueError` if there are
        two factors with the same name. Returns another DiscreteFactorGraph that is the
        (disjoint) union of the two original factor graphs.

        All factors are snapshot so there is no linkage to any global state in the resulting graph.
        """
        for (my_name, my_factor) in self.factors.items():
            for (their_name, their_factor) in other.factors.items():
                if my_name == their_name:
                    raise ValueError(f"Can't link because {self.id} and {other.id} both have factors named {my_name}")
        return DiscreteFactorGraph(
            *([f.snapshot() for f in self.factors.values()] + [f.snapshot() for f in other.factors.values()])
        )<|MERGE_RESOLUTION|>--- conflicted
+++ resolved
@@ -4,11 +4,8 @@
 import datetime
 import functools
 import logging
-<<<<<<< HEAD
 import pickle
-=======
 import multiprocess as mp
->>>>>>> 08b32967
 from typing import (
     Callable,
     Iterable,
