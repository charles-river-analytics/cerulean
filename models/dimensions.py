--- conflicted
+++ resolved
@@ -20,14 +20,10 @@
             raise ValueError("Must pass at least one (var, dim) tuple.")
         self.variables = variables
 
-<<<<<<< HEAD
     def __len__(self,):
         return len(self.variables)
 
-    def get_variables(self,) -> tuple[str]:
-=======
-    def get_variables(self,) -> Tuple[str]:
->>>>>>> 3d8e2bb8
+    def get_variables(self,) -> tuple[str,...]:
         """
         Returns a tuple of variables associated with the Dimensions.
         """
